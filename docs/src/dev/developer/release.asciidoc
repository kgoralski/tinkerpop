////
Licensed to the Apache Software Foundation (ASF) under one or more
contributor license agreements.  See the NOTICE file distributed with
this work for additional information regarding copyright ownership.
The ASF licenses this file to You under the Apache License, Version 2.0
(the "License"); you may not use this file except in compliance with
the License.  You may obtain a copy of the License at

  http://www.apache.org/licenses/LICENSE-2.0

Unless required by applicable law or agreed to in writing, software
distributed under the License is distributed on an "AS IS" BASIS,
WITHOUT WARRANTIES OR CONDITIONS OF ANY KIND, either express or implied.
See the License for the specific language governing permissions and
limitations under the License.
////
= Release Process

This document describes the steps required to release a version of TinkerPop.  The release is handled by a "release
manager" (a committer fulfills this role), who ensures that the steps in this document are executed. The process is
multi-phased and can therefore take several weeks to complete given the time needed for Apache voting and community
feedback.  Once a release point has been identified, the following phases represent the flow of "release":

* Release manager key setup.
* Pre-flight check.
* Optionally, produce a release candidate for community feedback.
* Submit the official release for PMC vote.
* Release and promote.

NOTE: It might be helpful to use this document as generated from the currently release as opposed to one generate
from a previous version or from recent `SNAPSHOT`. When using one generated for release, all the "versions" in the
commands end up being set to the version that is being released, making cut and paste of those commands less labor
intensive and error prone.

IMPORTANT: The following instructions assume that the release manager's <<development-environment,environment>> is setup
properly for release and includes a `.glv` file in `gremlin-python` as described in the <<python-environment,Python Environment>>
section, so that the `gremlin-python` module builds in full.

=== Development Versions

A "development version" or snapshot (in Java parlance) is not an "official" release. Artifacts produced for a
snapshot are solely for the convenience of providers and other developers who want to use the latest releases of
TinkerPop. These releases do not require a VOTE and do not require a "release manager". Any PMC member can deploy them.
It is important to note that these releases cannot be promoted outside of the developer mailing list and should not be
recommended for use beyond the purpose of evaluation and testing.

IMPORTANT: A development release must contain the suffix "-SNAPSHOT" in the `pom.xml`.

For JVM-based artifacts, simply use the following command:

[source,text]
mvn clean deploy

and artifacts will be pushed to the link:http://repository.apache.org/snapshots/[Apache Snapshot Repository]. Python
development artifacts must be generated and deployed separately with additional commands:

[source,text]
mvn clean install -Pglv-python
mvn deploy -pl gremlin-python -Dpypi

Python does not use the snapshot model the JVM does, however, the build is smart in that it will dynamically
generate a development version number for the Python artifacts when "-SNAPSHOT" is in the `pom.xml`. The previous
command will push the development version to link:https://pypi.python.org/pypi/gremlinpython/[pypi] for distribution.
Use the `testpypi` test environment by updating the `gremlin-python/pom.xml` to verify the `mvn deploy` command works.

IMPORTANT: The `clean` in the above commands is more important to the pypi deployment because the process will deploy
anything found in the `target/python-packaged/dist` directory. Since the names of the artifacts are based on
timestamps, they will not overwrite one another and multiple artifacts will get uploaded.

For .NET and NuGet, development artifacts can be created as follows:

[source,text]
mvn clean install -pl :gremlin-dotnet,:gremlin-dotnet-source -Dnuget
mvn deploy -pl :gremlin-dotnet-source -Dnuget

As with PyPi, NuGet does not support a snapshot model as Java does. The commands above will dynamically generate a
version number when "-SNAPSHOT" is in the `pom.xml`. Use the `staging.nuget.org` environment by updating the
`gremlin-dot-source/pom.xml` to ensure the `mvn deploy` command works.

IMPORTANT: These commands will dynamically edit the `gremlin-dotnet-source/Gremlin.Net.csproj`. Take care to commit
or not commit changes related to that as necessary.

== Release Manager Requirements

If this is your first time as release manager, you will need to setup keys for signing purposes per the Apache
release process.  Generally speaking, this will mean that you will need to generate a key-pair and then upload your
public key to a public keyserver.

For a general overview of key basics, refer to link:https://www.apache.org/dev/release-signing.html#key-basics[this].  For detailed
step-by-step instructions, please follow the instructions link:https://www.apache.org/dev/openpgp.html#generate-key[here].

After completing the key-pair setup instructions, be sure to add yourself to the `PGP signature` section of `bin/validate-distribution.sh`.

[source,text]
----
echo -n "  * PGP signature ... "
[ `gpg ${ZIP_FILENAME}.asc 2>&1 | grep -c '^gpg: Good signature from "Stephen Mallette <spmallette@apache.org>"$'` -eq 1 ] || \
[ `gpg ${ZIP_FILENAME}.asc 2>&1 | grep -c '^gpg: Good signature from "Marko Rodriguez <okram@apache.org>"$'` -eq 1 ] || \
[ `gpg ${ZIP_FILENAME}.asc 2>&1 | grep -c '^gpg: Good signature from "Theodore Ratte Wilmes (CODE SIGNING KEY) <twilmes@apache.org>"'` -eq 1 ] || \
{ echo "failed"; exit 1; }
echo "OK"
----

== Pre-flight Check

The "pre-flight check" is a list of things performed by the release manager during the weeks leading up to a scheduled
day to release.  These checks will help to ensure that that release day goes smoothly by identifying problems up early
and communicating with other members of the community.

. Fourteen days before release, issue an email to the dev mailing list to remind the community of the pending release.
.. Note any important issues open in JIRA in that post.
.. Request review and update of the "upgrade documentation" and CHANGELOG.
. Seven days before release, announce the code freeze on the dev mailing list to remind the community that the branch
under release is protected. Tweaks to documentation and other odds and ends related to release are still allowed
during this period.
. At some point during the week:
.. Run the full integration test suite: `mvn clean install -DskipIntegrationTests=false -DincludeNeo4j`
.. Deploy a final SNAPSHOT to the snapshot repository as well as GLV pre-releases.
.. Review LICENSE and NOTICE files to make sure that no <<dependencies,changes are needed>>.
.. Review javadoc filters on the "Core API" docs to be sure nothing needs to change.
.. Review JIRA tickets in the release and ensure that:
... All tickets categorized by having a "Component" assigned.
... All tickets are either of type "Bug" or "Improvement".
... All tickets where work was completed are "Closed"
.... Search for "closed the pull request" in comments for hints on possible tickets that were left open by mistake.
.... Look for tickets marked as "Resolved" as some users might not have rights to mark as "Closed" - convert these to "Closed".
... All tickets not marked "Fixed", "Done", or "Implemented" for their Resolution should not have a Fix Version
assigned (use common sense when reviewing these tickets before removing the Fix Version as it is possible the incorrect
Resolution may have been assigned).
.. Be sure that `gremlin-io-test` has been updated (from 3.3.0 on - this module was not available prior to the 3.3.x line)
... This is typically a post-release task, but it's worthing checking to be sure in case the step was somehow overlooked.
... Instructions for updating the module are described in the <<io,IO Documentation and Testing Section>>.
. When all documentation changes are in place, use `bin/publish-docs.sh` to deploy a final `SNAPSHOT` representation
of the docs and thus validate that there are no issues with the documentation generation process. Request review
of the published documentation on the dev mailing list.

== Release Candidate

A release candidate is an unofficial release that is represented by a tagged version in the Git repository.  It is
offered in cases where there is significant change in a particular version and the potential for upgrades and problems
might be high. Release candidates do not require a vote thread. Lazy consensus is acceptable for confirming their
deployment.

. `mvn clean install -DincludeNeo4j`
.. `mvn verify -DskipIntegrationTests=false -DincludeNeo4j`
. `bin/publish-docs.sh <username>` - note that under a release candidate the documentation is published as SNAPSHOT
. `mvn versions:set -DnewVersion=xx.yy.zz -DgenerateBackupPoms=false` to update the project files to reference a non-SNAPSHOT version
. `pushd gremlin-console/bin; ln -fs ../target/apache-tinkerpop-gremlin-console-xx.yy.zz-standalone/bin/gremlin.sh gremlin.sh; popd`
. `git diff` and review the updated files
. `git commit -a -m "TinkerPop xx.yy.zz release"` and `git push`
. `git tag -a -m "TinkerPop xx.yy.zz release" xx.yy.zz` and `git push --tags`
. `mvn clean install`
. `mvn versions:set -DnewVersion=xx.yy.zz-SNAPSHOT -DgenerateBackupPoms=false` to go back to SNAPSHOT
. `pushd gremlin-console/bin; ln -fs ../target/apache-tinkerpop-gremlin-console-xx.yy.zz-SNAPSHOT-standalone/bin/gremlin.sh gremlin.sh; popd`
. `git commit -a -m "Returned to xx.yy.zz-SNAPSHOT"` and `git push`
. Announce the release candidate to `dev` mailing list and await feedback
. Repeat as required or proceed to the next phase

Note that release candidates need not require the release of all artifacts. For example, if the risk is with one
particular GLV, then a release candidate can be prepared of just that particular artifact. In those cases, a tag on
the commit that represents the release candidate is sufficient and does not necessarily require that the versions
be bumped to reflect the actual "-rc" version. In other words, if preparing a release candidate for .NET, then there
is no need to go through the processing of bumping versions in Java artifacts and all GLVs. Nor is it necessary to
alter the version of .NET to include the release candidate versioning. It can simply be altered locally by the
release manager and deployed.

== PMC Vote

This section describes the process that process that prepares a release for VOTE by the community. If there are multiple
releases (as there usually are) being prepared, it may be best for downstream releases to wait for upstream releases
to complete their process to assure that no last minute commits are required to get the upstream release completed.
It is up to the discretion of the release managers to decide how they wish to proceed with respect to preparing releases
in parallel or in a more serial fashion.

. By this point, the testing performed during the code freeze should have validated the release.  If however there
are additional tests to perform that the release manager feels are relevant, they should be performed now. In other
words, there is no need to rebuild the `SNAPSHOT` yet another time unless there are circumstances that would call its
validity into question.
. Update `CHANGELOG.asciidoc`:
.. Update the release date - the release date is the date of the vote. Double check the header to be sure that it is
formatted properly - the easiest way to is to view the `CHANGELOG.asciidoc` to be sure that it produces a link in the
GitHub viewer.
.. Generate the JIRA release notes report for the current version and append them to the `CHANGELOG.asciidoc`.
... Use an "advanced" search to filter out JIRA issues already released on other versions. For example:
`project = TINKERPOP and status = Closed AND fixVersion = 3.2.0 ORDER BY type, Id ASC`.
... Consider use of an "Excel" export to organize and prepare the JIRA tickets to be pasted to `CHANGELOG.asciidoc`.
This formula can help construct each line item for the CHANGELOG if column `A` is the issue number, `B` is the
issue title and `D` is the label field: `="* "&A2&" "&B2&(IF(D2="breaking"," \*(breaking)*",""))`
... Be sure to include a link to other versions in the `CHANGELOG.asciidoc` that were previously released while the
current release was under development as this new release will have those changes included within it. Please see
3.2.1 for an example.
.. Format "breaking" changes to be clearly marked (use JIRA and the "breaking" label to identify those - already accounted for if using the suggested formula above)
. Update "upgrade documentation":
.. Update the release date.
.. Update the link to `CHANGELOG.asciidoc` - this link may already be correct but will not exist until the repository is tagged.
. Update homepage with references in `/site` to latest distribution and to other internal links elsewhere on the page.
.. This step should only be performed by the release manager for the newest line of code (i.e. if release 3.3.x, 3.2.x and 3.1.x,
<<<<<<< HEAD
then only do this step for 3.3.x, but update the site for 3.2.x and 3.1.x).
=======
then only do this step for 3.3.x (tp33 branch), and update the site for all releases).
>>>>>>> cc7d2e24
.. Update the `template/header-footer.html`.
.. Update `index.html`.
.. Update link:http://tinkerpop.apache.org/downloads.html[Downloads] page, when moving "Current Releases" to "Archived
Releases" recall that the hyperlink must change to point to version in the link:https://archive.apache.org/dist/tinkerpop/[Apache Archives].
.. Preview changes locally with `bin/generate-home.sh` then commit changes to git.
. `mvn versions:set -DnewVersion=xx.yy.zz -DgenerateBackupPoms=false` to update project files to reference the non-SNAPSHOT version
. `pushd gremlin-console/bin; ln -fs ../target/apache-tinkerpop-gremlin-console-xx.yy.zz-standalone/bin/gremlin.sh gremlin.sh; popd`
. `git diff` and review the updated files
. `mvn clean install` - need to build first so that the right version of the console is used with `bin/publish-docs.sh`
.. This step should update the Gremlin.Net project file and Gremlin Javascript package file with the newly bumped version.
. `git commit -a -m "TinkerPop xx.yy.zz release"` and push
. `bin/process-docs.sh` and validate the generated documentation locally. Don't rely on "BUILD SUCCESS" - scroll up through logs to ensure there were no errors and view the HTML directly. Code blocks that did not execute properly have a gray background and do not show the results of the commands.
. `bin/publish-docs.sh <username>` - Note that this step requires no additional processing as the previous step handled
document generation and this step now merely needs to upload what was generated. Note that this step will be responsible
for generating javadoc and without that the binary distributions won't contain that documentation.
. `mvn deploy -Papache-release -DcreateChecksum=true -DskipTests` - deploy signed artifacts with checksums to link:https://repository.apache.org/[Apache Nexus].
. Review generated artifacts to be sure they have both javadocs and asciidocs present (request another committer to review as well) then "close" the repo - if the repo is left open it will be automatically dropped after five days and closing the repo will allow it to stay available for a full ninety days which is more than enough time to complete a vote. Do NOT "release" the repository at this time.
. Upload artifacts to `https://dist.apache.org/repos/dist/dev/tinkerpop` for `[VOTE]` review.
.. Use `svn rm` to delete past versions that were up for review in the same line of code. In other words, if uploading 3.2.3 then remove instances of 3.2.2 or any other past 3.2.x releases.
.. `svn co --depth empty https://dist.apache.org/repos/dist/dev/tinkerpop/ dev` and `mkdir dev/xx.yy.zz`
.. `cp ~/.m2/repository/org/apache/tinkerpop/gremlin-console/xx.yy.zz/gremlin-console-xx.yy.zz-distribution.zip* dev/xx.yy.zz`
.. `cp ~/.m2/repository/org/apache/tinkerpop/gremlin-server/xx.yy.zz/gremlin-server-xx.yy.zz-distribution.zip* dev/xx.yy.zz`
.. `cp ~/.m2/repository/org/apache/tinkerpop/tinkerpop/xx.yy.zz/tinkerpop-xx.yy.zz-source-release.zip* dev/xx.yy.zz`
.. `rm -f dev/*.md5`
.. `cd dev/xx.yy.zz`
.. pass:[<code>ls * | xargs -n1 -I {} echo "mv apache-tinkerpop-{} {}" | sed -e 's/distribution/bin/' -e 's/source-release/src/' -e 's/tinkerpop-tinkerpop/tinkerpop/' -e s'/^\(.*\) \(.*\) \(.*\)$/\1 \3 \2/' | /bin/bash</code>]
.. `cd ..; svn add xx.yy.zz/; svn ci -m "TinkerPop xx.yy.zz release"`
. Execute `bin/validate-distribution.sh` and any other relevant testing.
. `git tag -a -m "TinkerPop xx.yy.zz release" xx.yy.zz` and `git push --tags`
. Submit for `[VOTE]` at `dev@tinkerpop.apache.org` (see email template below)
. *Wait for vote acceptance* (72 hours)

== Release & Promote

. Login to link:https://repository.apache.org/[Apache Nexus] and release the previously closed repository.
. Deploy the GLVs
.. This build will likely occur from the tag for the release, so be sure to checkout the tag first before executing this step.
.. `mvn clean install -DskipTests -Dnuget`
.. `mvn deploy -pl gremlin-python -DskipTests -Dpypi`
.. `mvn deploy -pl :gremlin-dotnet-source -DskipTests -Dnuget`
.. `mvn deploy -pl gremlin-javascript -DskipTests -Dnpm`
. `svn co --depth empty https://dist.apache.org/repos/dist/dev/tinkerpop dev; svn up dev/xx.yy.zz`
. `svn co --depth empty https://dist.apache.org/repos/dist/release/tinkerpop release; mkdir release/xx.yy.zz`
. Copy release files from `dev/xx.yy.zz` to `release/xx.yy.zz`.
. `cd release; svn add xx.yy.zz/; svn ci -m "TinkerPop xx.yy.zz release"`
. Wait for Apache Sonatype to sync the artifacts to Maven Central at (link:http://repo1.maven.org/maven2/org/apache/tinkerpop/tinkerpop/[http://repo1.maven.org/maven2/org/apache/tinkerpop/tinkerpop/]).
. Report the release through link:https://reporter.apache.org/addrelease.html?tinkerpop[reporter.apache.org] (an email reminder should arrive shortly following the svn command above to do the release)
. Wait for zip distributions to to sync to the Apache mirrors (i.e ensure the download links work from a mirror).
. `bin/publish-home.sh <username>` to publish the updated web site with new releases.
. Execute `bin/update-current-docs.sh` to migrate to the latest documentation set for `/current`.
. This step should only occur after the website is updated and all links are working. If there are releases present in
SVN that represents lines of code that are no longer under development, then remove those releases. In other words,
if `3.2.0` is present and `3.2.1` is released then remove `3.2.0`.  However, if `3.1.3` is present and that line of
code is still under potential development, it may stay.
. Announce release on `dev@`/`gremlin-users@` mailing lists and tweet from `@apachetinkerpop`

== Post-release Tasks

A number of administration tasks should be taken care of after release is public. Some of these items can be performed
during the VOTE period at the release manager's discretion, though it may be wise to wait until a successful VOTE is
<<<<<<< HEAD
eminent before reopening development:
=======
eminent before reopening development. When there are multiple release managers, it's best to coordinate these tasks
as one individual may simply just handle them all.
>>>>>>> cc7d2e24

. Perform JIRA administration tasks:
.. "Release" the current version and set the "release date"
.. If there is to be a follow on release in the current line of code, create that new version specifying the "start date"
. Prepare Git administration tasks. Apply the following steps as needed per release branch:
.. Make the appropriate branching changes as required by the release and bump the version to `SNAPSHOT` with
`mvn versions:set -DnewVersion=xx.yy.zz-SNAPSHOT -DgenerateBackupPoms=false`.
.. `pushd gremlin-console/bin; ln -fs ../target/apache-tinkerpop-gremlin-console-xx.yy.zz-SNAPSHOT-standalone/bin/gremlin.sh gremlin.sh; popd`
.. Update CHANGELOG and upgrade docs to have the appropriate headers for the next version.
.. `mvn clean install -DskipTests` - need to build first so that the right version of the console is used with `bin/publish-docs.sh`
.. `mvn deploy -DskipTests` - deploy the new `SNAPSHOT`
.. `bin/process-docs.sh` and validate the generated `SNAPSHOT` documentation locally and then `bin/publish-docs.sh <username>`
.. Commit and push the `SNAPSHOT` changes to git
. Send email to advise that code freeze is lifted.
<<<<<<< HEAD
. Generate a list of dead branches that will be automatically deleted and post them as a DISCUSS thread for review, then once consensus is reached removed those branches.
. Set up the IO tests for the current `SNAPSHOT` as discussed in the <<io,IO Documentation and Testing Section>>
=======
. Generate a list of dead branches that will be automatically deleted and post them as a DISCUSS thread for review,
then once consensus is reached removed those branches.
>>>>>>> cc7d2e24

== Email Templates

=== Release VOTE

[source,text]
----
Subject: [VOTE] TinkerPop xx.yy.zz Release

Hello,

We are happy to announce that TinkerPop xx.yy.zz is ready for release.

The release artifacts can be found at this location:
	https://dist.apache.org/repos/dist/dev/tinkerpop/xx.yy.zz/

The source distribution is provided by:
	apache-tinkerpop-xx.yy.zz-src.zip

Two binary distributions are provided for user convenience:
	apache-tinkerpop-gremlin-console-xx.yy.zz-bin.zip
	apache-tinkerpop-gremlin-server-xx.yy.zz-bin.zip

The GPG key used to sign the release artifacts is available at:
    https://dist.apache.org/repos/dist/dev/tinkerpop/KEYS

The online docs can be found here:
	http://tinkerpop.apache.org/docs/xx.yy.zz/ (user docs)
	http://tinkerpop.apache.org/docs/xx.yy.zz/upgrade/ (upgrade docs)
	http://tinkerpop.apache.org/javadocs/xx.yy.zz/core/ (core javadoc)
	http://tinkerpop.apache.org/javadocs/xx.yy.zz/full/ (full javadoc)

The tag in Apache Git can be found here:
	https://git-wip-us.apache.org/repos/asf?p=tinkerpop.git;XXXXXXXXXXXXXXXXXX

The release notes are available here:
	https://github.com/apache/tinkerpop/blob/master/CHANGELOG.asciidoc#XXXXXXXXXXXXXXXXXX

The [VOTE] will be open for the next 72 hours --- closing <DayOfTheWeek> (<Month> <Day> <Year>) at <Time> <TimeZone>.

My vote is +1.

Thank you very much,
<TinkerPop Committer Name>
----

=== Dev Release RESULT VOTE

[source,text]
----
Subject: [RESULT][VOTE] TinkerPop xx.yy.zz Release

This vote is now closed with a total of X +1s, no +0s and no -1s. The results are:

BINDING VOTES:

+1  (X -- list of voters)
0   (0)
-1  (0)

NON-BINDING VOTES:

+1 (X -- list of voters)
0  (0)
-1 (0)

Thank you very much,
<TinkerPop Committer Name>
----

=== General Release Announcement

The template below refers to the "name of release line" and the "release line logo". Every release line has a name
and logo. For example, 3.1.x had the name, "A 187 On The Undercover Gremlinz" and the logo shown
link:http://tinkerpop.apache.org/docs/current/upgrade/#_tinkerpop_3_1_0[here] in the upgrade documentation.

[source,text]
----
Subject: TinkerPop xx.yy.zz Released: [name of release line]

Hello,

TinkerPop xx.yy.zz has just been released. [some text to introduce the release - e.g. whether or not
there is breaking change, an important game-changing feature or two, etc.]

The release artifacts can be found at this location:

https://www.apache.org/dyn/closer.lua/tinkerpop/xx.yy.zz/apache-tinkerpop-gremlin-console-xx.yy.zz-bin.zip
https://www.apache.org/dyn/closer.lua/tinkerpop/xx.yy.zz/apache-tinkerpop-gremlin-server-xx.yy.zz-bin.zip
https://www.apache.org/dyn/closer.lua/tinkerpop/xx.yy.zz/apache-tinkerpop-xx.yy.zz-src.zip

The online docs can be found here:

http://tinkerpop.apache.org/docs/xx.yy.zz/reference/ (user docs)
http://tinkerpop.apache.org/docs/xx.yy.zz/upgrade/#XXXXXXXXXXXXXXXXXX (upgrade docs)
http://tinkerpop.apache.org/javadocs/xx.yy.zz/core/ (core javadoc)
http://tinkerpop.apache.org/javadocs/xx.yy.zz/full/ (full javadoc)
http://tinkerpop.apache.org/docs/xx.yy.zz/some-new-content/ (some new content) [NEW!]

The release notes are available here:

https://github.com/apache/tinkerpop/blob/xx.yy.zz/CHANGELOG.asciidoc#XXXXXXXXXXXXXXXXXX

The Central Maven repo has sync'd as well:

https://repo1.maven.org/maven2/org/apache/tinkerpop/tinkerpop/xx.yy.zz/

Python artifacts are available in pypi:

https://pypi.python.org/pypi/gremlinpython/xx.yy.zz

.NET artifacts are available in NuGet:

https://www.nuget.org/packages/Gremlin.Net/xx.yy.zz

Javascript artifacts are available in npm:

https://www.npmjs.com/package/gremlin

[include the release line logo image]
----<|MERGE_RESOLUTION|>--- conflicted
+++ resolved
@@ -195,11 +195,7 @@
 .. Update the link to `CHANGELOG.asciidoc` - this link may already be correct but will not exist until the repository is tagged.
 . Update homepage with references in `/site` to latest distribution and to other internal links elsewhere on the page.
 .. This step should only be performed by the release manager for the newest line of code (i.e. if release 3.3.x, 3.2.x and 3.1.x,
-<<<<<<< HEAD
-then only do this step for 3.3.x, but update the site for 3.2.x and 3.1.x).
-=======
 then only do this step for 3.3.x (tp33 branch), and update the site for all releases).
->>>>>>> cc7d2e24
 .. Update the `template/header-footer.html`.
 .. Update `index.html`.
 .. Update link:http://tinkerpop.apache.org/downloads.html[Downloads] page, when moving "Current Releases" to "Archived
@@ -260,12 +256,8 @@
 
 A number of administration tasks should be taken care of after release is public. Some of these items can be performed
 during the VOTE period at the release manager's discretion, though it may be wise to wait until a successful VOTE is
-<<<<<<< HEAD
-eminent before reopening development:
-=======
 eminent before reopening development. When there are multiple release managers, it's best to coordinate these tasks
 as one individual may simply just handle them all.
->>>>>>> cc7d2e24
 
 . Perform JIRA administration tasks:
 .. "Release" the current version and set the "release date"
@@ -280,13 +272,8 @@
 .. `bin/process-docs.sh` and validate the generated `SNAPSHOT` documentation locally and then `bin/publish-docs.sh <username>`
 .. Commit and push the `SNAPSHOT` changes to git
 . Send email to advise that code freeze is lifted.
-<<<<<<< HEAD
 . Generate a list of dead branches that will be automatically deleted and post them as a DISCUSS thread for review, then once consensus is reached removed those branches.
 . Set up the IO tests for the current `SNAPSHOT` as discussed in the <<io,IO Documentation and Testing Section>>
-=======
-. Generate a list of dead branches that will be automatically deleted and post them as a DISCUSS thread for review,
-then once consensus is reached removed those branches.
->>>>>>> cc7d2e24
 
 == Email Templates
 

﻿#region License

/*
 * Licensed to the Apache Software Foundation (ASF) under one
 * or more contributor license agreements.  See the NOTICE file
 * distributed with this work for additional information
 * regarding copyright ownership.  The ASF licenses this file
 * to you under the Apache License, Version 2.0 (the
 * "License"); you may not use this file except in compliance
 * with the License.  You may obtain a copy of the License at
 *
 *     http://www.apache.org/licenses/LICENSE-2.0
 *
 * Unless required by applicable law or agreed to in writing,
 * software distributed under the License is distributed on an
 * "AS IS" BASIS, WITHOUT WARRANTIES OR CONDITIONS OF ANY
 * KIND, either express or implied.  See the License for the
 * specific language governing permissions and limitations
 * under the License.
 */

#endregion

using System;

namespace Gremlin.Net.IntegrationTest.Gherkin
{
    /// <summary>
    /// Represents a test exception that should be ignored, given a reason (ie: feature not supported in the .NET GLV)
    /// </summary>
    public class IgnoreException : Exception
    {
        public IgnoreException(IgnoreReason reason) : base(GetMessage(reason))
        {
            
        }

        private static string GetMessage(IgnoreReason reason)
        {
            string reasonSuffix = null;
            switch (reason)
            {
                case IgnoreReason.LambdaNotSupported:
                    reasonSuffix = " because lambdas are not supported in Gremlin.NET (TINKERPOP-1854)";
                    break;
<<<<<<< HEAD
                case IgnoreReason.TraversalTDeserializationNotSupported:
                    reasonSuffix = " as deserialization of g:T on GraphSON3 is not supported";
                    break;
                case IgnoreReason.NeedsFurtherInvestigation:
                    reasonSuffix = " as further investigation is required";
=======
                case IgnoreReason.PNotCreatedCorrectlyByGherkinRunner:
                    reasonSuffix =
                        " because the Gherkin runner can't call methods in TraversalPredicate class (TINKERPOP-1919)";
                    break;
                case IgnoreReason.NumericalValuesHaveWrongTypes:
                    reasonSuffix = " because the asserts currently fail due to type mismatches (TINKERPOP-1918)";
                    break;
                case IgnoreReason.PWithinWrapsArgumentsInArray:
                    reasonSuffix = " because P.Within() arguments are incorrectly wrapped in an array (TINKERPOP-1920)";
>>>>>>> bbb13772
                    break;
            }
            return $"Scenario ignored" + reasonSuffix;
        }
    }
    
    public enum IgnoreReason
    {
        /// <summary>
        /// Lambdas are not supported on Gremlin.NET yet.
        /// </summary>
        LambdaNotSupported,
<<<<<<< HEAD

        /// <summary>
        /// Deserialization of g:T on GraphSON3 is not supported.
        /// </summary>
        TraversalTDeserializationNotSupported,

        /// <summary>
        /// Problem not yet classified and needs additional review.
        /// </summary>
        NeedsFurtherInvestigation
=======
        PNotCreatedCorrectlyByGherkinRunner,
        NumericalValuesHaveWrongTypes,
        PWithinWrapsArgumentsInArray
>>>>>>> bbb13772
    }
}<|MERGE_RESOLUTION|>--- conflicted
+++ resolved
@@ -43,13 +43,9 @@
                 case IgnoreReason.LambdaNotSupported:
                     reasonSuffix = " because lambdas are not supported in Gremlin.NET (TINKERPOP-1854)";
                     break;
-<<<<<<< HEAD
                 case IgnoreReason.TraversalTDeserializationNotSupported:
                     reasonSuffix = " as deserialization of g:T on GraphSON3 is not supported";
                     break;
-                case IgnoreReason.NeedsFurtherInvestigation:
-                    reasonSuffix = " as further investigation is required";
-=======
                 case IgnoreReason.PNotCreatedCorrectlyByGherkinRunner:
                     reasonSuffix =
                         " because the Gherkin runner can't call methods in TraversalPredicate class (TINKERPOP-1919)";
@@ -59,7 +55,6 @@
                     break;
                 case IgnoreReason.PWithinWrapsArgumentsInArray:
                     reasonSuffix = " because P.Within() arguments are incorrectly wrapped in an array (TINKERPOP-1920)";
->>>>>>> bbb13772
                     break;
             }
             return $"Scenario ignored" + reasonSuffix;
@@ -72,21 +67,14 @@
         /// Lambdas are not supported on Gremlin.NET yet.
         /// </summary>
         LambdaNotSupported,
-<<<<<<< HEAD
 
         /// <summary>
         /// Deserialization of g:T on GraphSON3 is not supported.
         /// </summary>
         TraversalTDeserializationNotSupported,
 
-        /// <summary>
-        /// Problem not yet classified and needs additional review.
-        /// </summary>
-        NeedsFurtherInvestigation
-=======
         PNotCreatedCorrectlyByGherkinRunner,
         NumericalValuesHaveWrongTypes,
         PWithinWrapsArgumentsInArray
->>>>>>> bbb13772
     }
 }
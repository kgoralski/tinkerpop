--- conflicted
+++ resolved
@@ -449,19 +449,8 @@
             System.exit(0)
         }
 
-<<<<<<< HEAD
-        def scriptAndArgs = parseArgs(options.e ? "-e" : "-i", args, cli)
+        def scriptAndArgs = parseArgs(options.e ? ["-e", "--execute"] : ["-i", "--interactive"], args, cli)
         new Console(io, scriptAndArgs, !options.e)
-=======
-        // need to do some up front processing to try to support "bin/gremlin.sh init.groovy" until this deprecated
-        // feature can be removed. ultimately this should be removed when a breaking change can go in
-        if (args.length == 1 && !args[0].startsWith("-")) {
-            new Console(io, [[args[0]]], true)
-        } else {
-            def scriptAndArgs = parseArgs(options.e ? ["-e", "--execute"] : ["-i", "--interactive"], args, cli)
-            new Console(io, scriptAndArgs, !options.e)
-        }
->>>>>>> 97e3d1c0
     }
 
     /**

--- conflicted
+++ resolved
@@ -24,11 +24,7 @@
     <parent>
         <groupId>org.apache.tinkerpop</groupId>
         <artifactId>tinkerpop</artifactId>
-<<<<<<< HEAD
-        <version>3.2.0-incubating</version>
-=======
         <version>3.1.3-SNAPSHOT</version>
->>>>>>> b8986283
     </parent>
     <artifactId>spark-gremlin</artifactId>
     <name>Apache TinkerPop :: Spark Gremlin</name>
@@ -108,7 +104,7 @@
         <dependency>
             <groupId>org.apache.spark</groupId>
             <artifactId>spark-core_2.10</artifactId>
-            <version>1.6.1</version>
+            <version>1.5.2</version>
             <exclusions>
                 <!-- self conflicts -->
                 <exclusion>
@@ -397,6 +393,7 @@
             </plugin>
         </plugins>
     </build>
+
   <profiles>
     <profile>
         <id>appveyor</id>
@@ -413,6 +410,8 @@
             <configuration>
                 <excludes>
                     <exclude>**/SparkHadoopGremlinTest*</exclude>
+                    <exclude>**/SparkGraphComputerGroovyProcessIntegrateTest*</exclude>
+                    <exclude>**/SparkGraphComputerProcessIntegrateTest*</exclude>
                     <exclude>**/GryoSerializerIntegrateTest*</exclude>
                 </excludes>
             </configuration>

--- conflicted
+++ resolved
@@ -59,10 +59,7 @@
 import org.apache.tinkerpop.gremlin.process.traversal.step.map.OrderTest;
 import org.apache.tinkerpop.gremlin.process.traversal.step.map.PathTest;
 import org.apache.tinkerpop.gremlin.process.traversal.step.map.ProfileTest;
-<<<<<<< HEAD
-=======
 import org.apache.tinkerpop.gremlin.process.traversal.step.map.ProjectTest;
->>>>>>> 6c7962f5
 import org.apache.tinkerpop.gremlin.process.traversal.step.map.PropertiesTest;
 import org.apache.tinkerpop.gremlin.process.traversal.step.map.SelectTest;
 import org.apache.tinkerpop.gremlin.process.traversal.step.map.SumTest;
@@ -151,10 +148,7 @@
             OrderTest.Traversals.class,
             PathTest.Traversals.class,
             ProfileTest.Traversals.class,
-<<<<<<< HEAD
-=======
             ProjectTest.Traversals.class,
->>>>>>> 6c7962f5
             PropertiesTest.Traversals.class,
             SelectTest.Traversals.class,
             VertexTest.Traversals.class,

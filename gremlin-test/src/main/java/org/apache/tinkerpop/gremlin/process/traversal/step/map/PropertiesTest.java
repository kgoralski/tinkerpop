--- conflicted
+++ resolved
@@ -100,14 +100,8 @@
             ids.add(vertexProperty.id());
             assertEquals("name", vertexProperty.key());
             assertEquals(convertToVertex(graph, vertexProperty.value()).values("name").next(), vertexProperty.value());
-<<<<<<< HEAD
-            assertEquals(convertToVertex(graph, vertexProperty.value()).properties("name").next().id(), vertexProperty.id());
-            //assertEquals(convertToVertex(graph, vertexProperty.value()), vertexProperty.element());
-            //assertEquals(convertToVertexId(graph, vertexProperty.value()), vertexProperty.element().id());
-=======
             // compare the ids as longs. assumes modern graph uses numeric ids only (long/integer).
             assertEquals(Long.valueOf(convertToVertex(graph, vertexProperty.value()).properties("name").next().id().toString()), Long.valueOf(vertexProperty.id().toString()));
->>>>>>> 90a4cdad
         }
         assertEquals(4, counter);
         assertEquals(1, keys.size());
